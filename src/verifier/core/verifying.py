import json

import falcon
from keri.core import coring, parsing
from keri.vdr import verifying, eventing
from verifier.core.authorizing import Schema


def setup(app, hby, vdb, reger, local=False):
    """ Set up verifying endpoints to process vLEI credential verifications

    Parameters:
        app (App): Falcon app to register endpoints against
        hby (Habery): Database environment for exposed KERI AIDs
        vdb (VerifierBaser): Database environment for the verifier
        reger (Reger): Database environment for credential registries

    """

    tvy = eventing.Tevery(reger=reger, db=hby.db, local=local)
    vry = verifying.Verifier(hby=hby, reger=reger)

    loadEnds(app, hby, vdb, tvy, vry)


def loadEnds(app, hby, vdb, tvy, vry):
    """ Load and map endpoints to process vLEI credential verifications

    Parameters:
        app (App): Falcon app to register endpoints against
        hby (Habery): Database environment for exposed KERI AIDs
        vdb (VerifierBaser): Verifier database environment
        tvy (Tevery): transaction event log event processor
        vry (Verifier): credential verification processor

    """

    healthEnd = HealthEndpoint()
    app.add_route("/health", healthEnd)
    credEnd = PresentationResourceEndpoint(hby, vdb, tvy, vry)
    app.add_route("/presentations/{said}", credEnd)
    authEnd = AuthorizationResourceEnd(hby, vdb)
    app.add_route("/authorizations/{aid}", authEnd)
    verEnd = RequestVerifierResourceEnd(hby=hby, vdb=vdb)
    app.add_route("/request/verify/{aid}", verEnd)

    return []


class PresentationResourceEndpoint:
    """ Credential presentation resource endpoint class

    This class allows for a PUT to a credential SAID specific endpoint to trigger credential presentation
    verification.

    """

    def __init__(self, hby, vdb, tvy, vry):
        """ Create credential presentation resource endpoint instance

        Parameters:
            hby (Habery): Database environment for exposed KERI AIDs
            vdb (VerifierBaser): Verifier database environment
            tvy (Tevery): transaction event log event processor
            vry (Verifier): credential verification event processor

        """
        self.hby = hby
        self.vdb = vdb
        self.tvy = tvy
        self.vry = vry

    def on_put(self, req, rep, said):
        """  Credential Presentation Resource PUT Method

        Parameters:
            req: falcon.Request HTTP request
            rep: falcon.Response HTTP response
            said: qb64 SAID of credential being presented

        ---
         summary: Present vLEI ECR credential for AID authorization to other endpoints
         description: Present vLEI ECR credential for AID authorization to other endpoints
         tags:
            - Credentials
         parameters:
           - in: path
             name: said
             schema:
                type: string
             description: qb64 SAID of credential being presented
         requestBody:
             required: true
             content:
                application/json+cesr:
                  schema:
                    type: application/json
                    format: text
         responses:
           202:
              description: Credential Presentation accepted

        """
        rep.content_type = "application/json"

        if req.content_type not in ("application/json+cesr",):
            rep.status = falcon.HTTP_BAD_REQUEST
            rep.data = json.dumps(dict(msg=f"invalid content type={req.content_type} for VC presentation")).encode(
                "utf-8")
            return

        ims = req.bounded_stream.read()

        self.vry.cues.clear()

        parsing.Parser().parse(ims=ims,
                               kvy=self.hby.kvy,
                               tvy=self.tvy,
                               vry=self.vry)

        found = False
        saids = []
        while self.vry.cues:
            msg = self.vry.cues.popleft()
            if "creder" in msg:
                creder = msg["creder"]
                if creder.said == said:
                    found = True

        if not found: 
            rep.status = falcon.HTTP_BAD_REQUEST
            rep.data = json.dumps(dict(msg=f"credential {said} from body of request did not verify")).encode("utf-8")
            return
        
        saider = coring.Saider(qb64=said)
        cred_attrs = creder.sad['a']
        creds = None
        if 'i' in cred_attrs:
            aid = cred_attrs['i']
            # clear any previous login, now that a valid credential has been presented
            self.vdb.accts.rem(keys=(aid,))
<<<<<<< HEAD
            print(f"{aid} account cleared after successful presentation, validation of new account will begin soon.")            
=======
>>>>>>> 7b006378
            saids = self.vry.reger.subjs.get(keys=aid,)
            creds = self.vry.reger.cloneCreds(saids, self.hby.db)
        else:
            creds = self.vry.reger.cloneCreds((saider,), self.hby.db)
                    
        print(f"Credential {said} presented.")

        now = coring.Dater()

        self.vdb.iss.pin(keys=(saider.qb64,), val=now)

        rep.status = falcon.HTTP_ACCEPTED
        rep.data = json.dumps(dict(creds=json.dumps(creds), msg=f"{said} is a valid credential ", 
                                    lei=creder.sad['a'].get('LEI'), aid=creder.sad['a'].get('i'))).encode("utf-8")
        return

class AuthorizationResourceEnd:
    """ Authroization resource endpoint

    This resource endpoint class provides a GET method for verifying if an AID has
     previously presented a valid vLEI ECR credential.

    """

    def __init__(self, hby, vdb):
        """ Create authorization resource endpoint

        Parameters:
            hby (Habery): Database environment for exposed KERI AIDs
            vdb (VerifierBaser): Verifier database environment
        """
        self.hby = hby
        self.vdb = vdb

    def on_get(self, req, rep, aid):
        """  Authorization Resource GET Method

        Parameters:
            req: falcon.Request HTTP request
            rep: falcon.Response HTTP response
            aid: qb64 identifier prefix of presenter to check

        ---
         summary:
         description: Verifies is a given AID has previously submitted a valid vLEI ECR credential.
         tags:
            - Authorizations
         parameters:
           - in: path
             name: aid
             schema:
                type: string
             description: qb64 AID of presenter
         responses:
           200:
              description: AID is authorized to sign requests
           404:
              description: AID has never presented any credentials
           403:
              description: AID has presented an invalid or subsequently revoked credential

        """
        rep.content_type = "application/json"

        if aid not in self.hby.kevers:
            rep.status = falcon.HTTP_UNAUTHORIZED
            rep.data = json.dumps(dict(msg=f"unknown AID: {aid}")).encode("utf-8")
            return

        acct = self.vdb.accts.get(keys=(aid,))
        if (acct) is None:
            rep.status = falcon.HTTP_UNAUTHORIZED
            rep.data = json.dumps(dict(msg=f"identifier {aid} has no valid credential for access")).encode("utf-8")
            return
        
        # dAcct = acct.decode("utf-8")
        jAcct = json.loads(acct)
        (said,lei) = tuple(jAcct)

        body = dict(
            aid=aid,
            said=said,
            msg=f"AID w/ lei ${lei} presented valid credential"
        )

        rep.status = falcon.HTTP_OK
        rep.data = json.dumps(body).encode("utf-8")
        return


class RequestVerifierResourceEnd:
    """ Request Verifier Resource endpoint class

    This class provides a POST method endpoint that validating HTTP request signatures for AIDs that have previously
    presented a valid vLEI credential.

    """

    def __init__(self, hby, vdb):
        """ Create a request verifier resource endpoint class

        Parameters:
            hby (Habery): Database environment for exposed KERI AIDs
            vdb (VerifierBaser): Verifier database environment

        """
        self.hby = hby
        self.vdb = vdb

    def on_post(self, req, rep, aid):
        """  Request verifier resource POST method

        Parameters:
            req: falcon.Request HTTP request
            rep: falcon.Response HTTP response
            aid: qb64 identifier prefix of presenter to check

        ---
         summary:
         description: Verifies the signature of request values for authorized AIDs
         tags:
            - Authorizations
         parameters:
           - in: path
             name: aid
             schema:
                type: string
             description: qb64 AID of presenter
         responses:
           200:
              description: AID is authorized to sign requests
           404:
              description: AID has never presented any credentials
           403:
              description: AID has presented an invalid or subsequently revoked credential
           401:
              description: provided signature is not valid against values of the request

        """
        rep.content_type = "application/json"

        data = req.params.get("data")
        if data is None:
            rep.status = falcon.HTTP_BAD_REQUEST
            rep.data = json.dumps(dict(msg="request missing data parameter")).encode("utf-8")
            return

        encoded_data = data.encode("utf-8")  # signature is based on encoded data

        sign = req.params.get("sig")
        if sign is None:
            rep.status = falcon.HTTP_BAD_REQUEST
            rep.data = json.dumps(dict(msg="request missing sig parameter")).encode("utf-8")
            return

        if aid not in self.hby.kevers:
            rep.status = falcon.HTTP_NOT_FOUND
            rep.data = json.dumps(dict(msg=f"unknown {aid} used to sign header")).encode("utf-8")
            return

        acct = self.vdb.accts.get(keys=(aid,))
        if acct is None:
            rep.status = falcon.HTTP_FORBIDDEN
            rep.data = json.dumps(dict(msg=f"identifier {aid} has no valid credential for access")).encode("utf-8")
            return

        kever = self.hby.kevers[aid]
        verfers = kever.verfers
        try:
            cigar = coring.Cigar(qb64=sign)
        except Exception as ex:
            rep.status = falcon.HTTP_BAD_REQUEST
            rep.data = json.dumps(dict(msg=f"{aid} provided invalid Cigar signature on encoded request data")).encode(
                "utf-8")
            return

        if not verfers[0].verify(sig=cigar.raw, ser=encoded_data):
            rep.status = falcon.HTTP_UNAUTHORIZED
            rep.data = json.dumps(
                dict(msg=f"{aid} signature (Cigar) verification failed on encoding of request data")).encode("utf-8")
            return

        rep.status = falcon.HTTP_ACCEPTED
        rep.data = json.dumps(dict(msg="Signature Valid")).encode("utf-8")
        return


class HealthEndpoint:
    def __init__(self):
        pass

    def on_get(self, req, rep):
        rep.content_type = "application/json"
        rep.status = falcon.HTTP_OK
        rep.data = json.dumps(dict(msg="vLEI verification service is healthy")).encode("utf-8")
        return<|MERGE_RESOLUTION|>--- conflicted
+++ resolved
@@ -139,10 +139,8 @@
             aid = cred_attrs['i']
             # clear any previous login, now that a valid credential has been presented
             self.vdb.accts.rem(keys=(aid,))
-<<<<<<< HEAD
             print(f"{aid} account cleared after successful presentation, validation of new account will begin soon.")            
-=======
->>>>>>> 7b006378
+
             saids = self.vry.reger.subjs.get(keys=aid,)
             creds = self.vry.reger.cloneCreds(saids, self.hby.db)
         else:
